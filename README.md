--- conflicted
+++ resolved
@@ -9,37 +9,25 @@
 ---------------------------------------------------------------------
 #####  排行榜会定期更新，并迅速扩大可公开使用和测评的数据集数量(cmrc2018仅开发集结果)
 
-<<<<<<< HEAD
-| 模型 | TNEWS | LCQMC | XNLI | INEWS | DRCD | CMRC2018 | MSRANER | AVG | 参数量
+| 模型 | TNEWS | LCQMC | XNLI | INEWS | DRCD | CMRC2018 | CCKS2018-3 | MSRANER | AVG | 参数量
 | :----:| :----: | :----: | :----: |:----: |:----: |:----: |:----: |:----: | :----: |
-| <a href="https://github.com/google-research/bert">BERT-base</a>	| 89.78 	| 86.9 	|77.8 | 82.7 | - | - | 95.38 | 84.30 | 108M |
-| <a href="https://github.com/ymcui/Chinese-BERT-wwm">BERT-wwm-ext-base</a> |89.81   | ***87.3***  | 78.7	| 83.46 | - | - | 95.26 | 84.82  |108M |
-| <a href="https://github.com/PaddlePaddle/ERNIE">ERNIE-base</a>	|89.83  	|87.2 | 78.6| ***85.14*** | - | - | 95.17 | 85.19  | 108M|
-| <a href="https://github.com/brightmart/roberta_zh">RoBERTa-large</a>	|89.91  | 87.2  | 79.9 | 84.0 | 89.35/94.25 | 69.93/88.60 | ***96.07*** | ***85.25*** | 334M |
-| <a href="https://github.com/ymcui/Chinese-PreTrained-XLNet">XLNet-mid</a>	| 86.26 | 85.98  |78.7 |84.0| - | - | - | 83.74 | 209M |
-| <a href="https://github.com/brightmart/albert_zh">ALBERT-xlarge</a> |	88.3 |	86.76 | 74.0? |82.4 | 89.78/94.70 | 68.90/88.66 | - | 82.87 | 59M |
-| <a href="https://github.com/brightmart/albert_zh">ALBERT-tiny</a> |	87.10 |	85.4 | - |81.4 | 70.08/80.67 | 48.31/73.95 | - | - | 1.8M |
-| <a href="https://github.com/ymcui/Chinese-BERT-wwm">RoBERTa-wwm-ext</a> |	89.79 |	86.33 | 79.28 | 82.28 | 88.12/93.53 | 67.89/87.28 | 95.06 |  84.42 | 108M |
-| <a href="https://github.com/ymcui/Chinese-BERT-wwm">RoBERTa-wwm-large-ext</a> |	***90.11*** |	86.82 | ***80.04*** | 82.78 | ***90.70/95.06*** | ***70.59/89.42*** | 95.32 |  84.94 | 330M |
-=======
-| 模型 | TNEWS | LCQMC | XNLI | INEWS | DRCD | CMRC2018 |CCKS2018-3| AVG | 参数量
-| :----:| :----: | :----: | :----: |:----: |:----: |:----: |:----: | :----: |:----: |
-| <a href="https://github.com/google-research/bert">BERT-base</a>	| 89.78 	| 86.9 	|77.8 | 82.7 | - | - | 92.53| 84.30 | 108M |
-| <a href="https://github.com/ymcui/Chinese-BERT-wwm">BERT-wwm-ext-base</a> |89.81   | ***87.3***  | 78.7	| 83.46 | - | - | 92.79| 84.82  |108M |
-| <a href="https://github.com/PaddlePaddle/ERNIE">ERNIE-base</a>	|89.83  	|87.2 | 78.6| ***85.14*** | - | - | 90.48| 85.19  | 108M|
-| <a href="https://github.com/brightmart/roberta_zh">RoBERTa-large</a>	|89.91  | 87.2  | 79.9 | 84.0 | 89.35/94.25 | 69.93/88.60 | 92.81 | ***85.25*** | 334M |
-| <a href="https://github.com/ymcui/Chinese-PreTrained-XLNet">XLNet-mid</a>	| 86.26 | 85.98  |78.7 |84.0| - | - | -| 83.74 | 209M |
-| <a href="https://github.com/brightmart/albert_zh">ALBERT-xlarge</a> |	88.3 |	86.76 | 74.0? |82.4 | 89.78/94.70 | 68.90/88.66 | 92.59| 82.87 | 59M |
-| <a href="https://github.com/brightmart/albert_zh">ALBERT-tiny</a> |	87.10 |	85.4 | - |81.4 | 70.08/80.67 | 48.31/73.95 | 87.62| - | 1.8M |
-| <a href="https://github.com/ymcui/Chinese-BERT-wwm">RoBERTa-wwm-ext</a> |	89.79 |	86.33 | 79.28 | 82.28 | 88.12/93.53 | 67.89/87.28 | -|  84.42 | 108M |
-| <a href="https://github.com/ymcui/Chinese-BERT-wwm">RoBERTa-wwm-large-ext</a> |	***90.11*** |	86.82 | ***80.04*** | 82.78 | ***90.70/95.06*** | ***70.59/89.42*** | ***93.61*** |  84.94 | 330M |
->>>>>>> 95756517
+| <a href="https://github.com/google-research/bert">BERT-base</a>	| 89.78 	| 86.9 	|77.8 | 82.7 | - | - | 92.53 | 95.38 | 84.30 | 108M |
+| <a href="https://github.com/ymcui/Chinese-BERT-wwm">BERT-wwm-ext-base</a> |89.81   | ***87.3***  | 78.7	| 83.46 | - | - | 92.79 | 95.26 | 84.82  |108M |
+| <a href="https://github.com/PaddlePaddle/ERNIE">ERNIE-base</a>	|89.83  	|87.2 | 78.6| ***85.14*** | - | - | 90.48 | 95.17 | 85.19  | 108M|
+| <a href="https://github.com/brightmart/roberta_zh">RoBERTa-large</a>	|89.91  | 87.2  | 79.9 | 84.0 | 89.35/94.25 | 69.93/88.60 | 92.81 | ***96.07*** | ***85.25*** | 334M |
+| <a href="https://github.com/ymcui/Chinese-PreTrained-XLNet">XLNet-mid</a>	| 86.26 | 85.98  |78.7 |84.0| - | - | - | - | 83.74 | 209M |
+| <a href="https://github.com/brightmart/albert_zh">ALBERT-xlarge</a> |	88.3 |	86.76 | 74.0? |82.4 | 89.78/94.70 | 68.90/88.66 | 92.59 | - | 82.87 | 59M |
+| <a href="https://github.com/brightmart/albert_zh">ALBERT-tiny</a> |	87.10 |	85.4 | - |81.4 | 70.08/80.67 | 48.31/73.95 | 87.62 | - | - | 1.8M |
+| <a href="https://github.com/ymcui/Chinese-BERT-wwm">RoBERTa-wwm-ext</a> |	89.79 |	86.33 | 79.28 | 82.28 | 88.12/93.53 | 67.89/87.28 | - | 95.06 |  84.42 | 108M |
+| <a href="https://github.com/ymcui/Chinese-BERT-wwm">RoBERTa-wwm-large-ext</a> |	***90.11*** |	86.82 | ***80.04*** | 82.78 | ***90.70/95.06*** | ***70.59/89.42*** | ***93.61*** | 95.32 |  84.94 | 330M |
 
 Notice: ERNIE2.0 is not evaluated as it is not available to the public
 
-注：TNEWS:文本分类；LCQMC:语义相似度；XNLI:自然语言推理；INEWS:情感分析；DRCD & CMRC2018:阅读理解；CCKS2018-3:智能客服问句匹配
-
-cmrc2018仅开发集结果； 数据来源: https://github.com/chineseGLUE/chineseGLUE
+注：TNEWS:文本分类；LCQMC:语义相似度；XNLI:自然语言推理；INEWS:情感分析；DRCD & CMRC2018:阅读理解；CCKS2018-3:智能客服问句匹配；MSRANER:命名实体识别
+
+cmrc2018仅开发集结果；
+
+数据来源: https://github.com/chineseGLUE/chineseGLUE
 
 
 ChineseGLUE的定位
