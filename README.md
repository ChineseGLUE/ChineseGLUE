--- conflicted
+++ resolved
@@ -9,23 +9,6 @@
 ---------------------------------------------------------------------
 #####  排行榜会定期更新                     数据来源: https://github.com/chineseGLUE/chineseGLUE
 
-<<<<<<< HEAD
-| 模型 | Score | 参数 | TNEWS | LCQMC | XNLI | INEWS | DRCD | CMRC2018 | BQ | MSRANER | THUCNEWS | iFLYTEKData |
-| :----:| :----: | :----: | :----: |:----: |:----: |:----: |:----: |:----: |:----: |:----: |:----: |:----: |
-| <a href="https://github.com/google-research/bert">BERT-base</a> | 86.82 | 108M | 89.78  | 86.9  |77.8 | 82.7 | 91.46 | 85.48 | 85.08 | 95.38 | 95.35 | 63.57 |
-| <a href="https://github.com/ymcui/Chinese-BERT-wwm">BERT-wwm-ext</a> | 87.42  | 108M |89.81   | ***87.3***  | 78.7  | 83.46 | 92.63 | 86.68 | ***85.21*** | 95.26 | 95.57 | 63.83 |
-| <a href="https://github.com/PaddlePaddle/ERNIE">ERNIE-base</a>  | 87.43 | 108M |89.83   |87.2 | 78.6| ***85.14*** | 92.01 | 87.30 | 84.47 | 95.17 | 94.90 | 61.75 |
-| <a href="https://github.com/brightmart/roberta_zh">RoBERTa-large</a> | 87.95 | 334M   |89.91  | 87.2  | 79.9 | 84.0 | 94.25 | 88.60 | 85.20 | ***96.07*** | 94.56 | 63.80 |
-| <a href="https://github.com/ymcui/Chinese-PreTrained-XLNet">XLNet-mid</a> | 84.55 | 209M | 86.26 | 85.98  |78.7 |84.0| 91.44 | 85.63 | 77.85 | - | 94.54 | 60.16 |
-| <a href="https://github.com/brightmart/albert_zh">ALBERT-xlarge</a> | 86.81 | 59M | 88.3 |  86.76 | 74.0? |82.4 | 94.70 | 88.66 | 84.21 | 89.51 | 95.45 | 61.94 |
-| <a href="https://github.com/brightmart/albert_zh">ALBERT-tiny</a> | 79.61 | 1.8M |  87.10 | 85.4 | 68.0 |81.4 | 80.67 | 73.95 | 80.76 | 84.77 | 93.54 | 44.83 |
-| <a href="https://github.com/ymcui/Chinese-BERT-wwm">RoBERTa-wwm-ext</a>  | 87.25 | 108M  |  89.79 | 86.33 | 79.28 | 82.28 | 93.53 | 87.28 | 84.02 | 95.06 | 95.52 | 64.18 |
-| <a href="https://github.com/ymcui/Chinese-BERT-wwm">RoBERTa-wwm-large</a> | ***88.13*** | 330M |  ***90.11*** | 86.82 | ***80.04*** | 82.78 | ***95.06*** | ***89.42*** | 84.90 | 95.32 | ***95.93*** | **65.19** |
-
-注：TNEWS:文本分类；LCQMC:语义相似度；XNLI:自然语言推理；INEWS:情感分析；DRCD & CMRC2018:阅读理解；
-
-BQ:智能客服问句匹配；MSRANER:命名实体识别；THUCNEWS/iFLYTEKData:长文本分类；cmrc2018仅开发集结果；Score是计算平均值获得；
-=======
 #### 分类任务
 
 | 模型   | Score  | 参数    | TNEWS  | LCQMC  | XNLI   | INEWS  | BQ     | MSRANER | THUCNEWS | iFLYTEKData |
@@ -58,7 +41,6 @@
 注：TNEWS:文本分类(Acc)；LCQMC:语义相似度(Acc)；XNLI:自然语言推理(Acc)；INEWS:情感分析(Acc)；DRCD & CMRC2018:抽取式阅读理解(F1, EM)；BQ:智能客服问句匹配(Acc)；MSRANER:命名实体识别(F1)；THUCNEWS/iFLYTEKData:长文本分类(Acc)；
 
 Score是通过计算1-9数据集得分平均值获得；
->>>>>>> d05381e2
 
 ChineseGLUE的定位 Vision
 ---------------------------------------------------------------------
@@ -370,19 +352,7 @@
 
 | 模型 | 开发集（dev) | 测试集（test) |  训练参数 |
 | :----:| :----: | :----: | :----: |
-<<<<<<< HEAD
-| BERT-base |F1:85.48 EM:64.77 | - | batch=32, length=512, epoch=2 lr=3e-5 warmup=0.1 |
-| BERT-wwm-ext-base |F1:86.68 EM:66.96 |F1:87.70 EM:71.40|  batch=32, length=512, epoch=2 lr=3e-5 warmup=0.1 |
-| ERNIE-base  |F1:87.30 EM:66.89 | - | batch=32, length=512, epoch=2 lr=3e-5 warmup=0.1 |
-| ALBERT-large  | F1:87.86 EM:67.75 |-| epoch3, batch=32, length=512, lr=2e-5, warmup=0.05 |
-| ALBERT-xlarge | F1:88.66 EM:68.90 |-| epoch3, batch=32, length=512, lr=2e-5, warmup=0.1 |
-| ALBERT-tiny | F1:73.95 EM:48.31 |-| epoch3, batch=32, length=512, lr=2e-4, warmup=0.1 |
-| RoBERTa-middle  | F1:86.84 EM:67.19 |-| epoch2, batch=32, length=512, lr=3e-5, warmup=0.1 |
-| RoBERTa-large | F1:88.61 EM:69.94 |-| epoch2, batch=32, length=256, lr=3e-5, warmup=0.1 |
-| xlnet-mid |F1:85.63 EM:65.31 | F1:89.20 EM:69.30 | epoch2, batch=32, length=512, lr=3e-5, warmup=0.1 |
-| RoBERTa-wwm-ext |F1:87.28 EM:67.89 | F1:89.40 EM:72.60 | epoch2, batch=32, length=512, lr=3e-5, warmup=0.1 |
-| RoBERTa-wwm-large-ext |***F1:89.42 EM:70.59*** | ***F1:90.60 EM:74.20*** | epoch2, batch=32, length=512, lr=2.5e-5, warmup=0.1 |
-=======
+
 | BERT-base	|F1:85.48 EM:64.77 | F1:87.17 EM:69.72 | batch=32, length=512, epoch=2 lr=3e-5 warmup=0.1 |
 | BERT-wwm-ext-base	|F1:86.68 EM:66.96 |F1:88.78 EM:73.23|	batch=32, length=512, epoch=2 lr=3e-5 warmup=0.1 |
 | ERNIE-base	|F1:87.30 EM:66.89 | F1:89.62 EM:73.32 | batch=32, length=512, epoch=2 lr=3e-5 warmup=0.1 |
@@ -393,7 +363,6 @@
 | xlnet-mid	|F1:85.63 EM:65.31 | F1:86.09 EM:66.51 | epoch2, batch=32, length=512, lr=3e-5, warmup=0.1 |
 | RoBERTa-wwm-ext	|F1:87.28 EM:67.89 | F1:89.74 EM:73.89 | epoch2, batch=32, length=512, lr=3e-5, warmup=0.1 |
 | RoBERTa-wwm-large-ext	|***F1:89.42 EM:70.59*** | ***F1:91.56 EM:76.58*** | epoch2, batch=32, length=512, lr=2.5e-5, warmup=0.1 |
->>>>>>> d05381e2
 
 
 #### BQ 智能客服问句匹配 Question Matching for Customer Service (Accuracy)：
