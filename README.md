# ChineseGLUE
Language Understanding Evaluation benchmark for Chinese: datasets, baselines, pre-trained models, corpus and leaderboard

中文语言理解测评基准，包括代表性的数据集、基准(预训练)模型、语料库、排行榜。  

我们会选择一系列有一定代表性的任务对应的数据集，做为我们测试基准的数据集。这些数据集会覆盖不同的任务、数据量、任务难度。

ChineseGLUE的定位
---------------------------------------------------------------------
为更好的服务中文语言理解、任务和产业界，做为通用语音模型测评的补充，通过完善中文语言理解基础设施的方式来促进中文语言模型的发展

Why do we need a benchmark for Chinese lanague understand evaluation?

*** 2019-10-13: 新增评测官网入口; INEWS基线模型 ***

  <a href="http://106.13.187.75:8003"> 评测入口</a>

为什么我们需要一个中文任务的基准测试？ 
---------------------------------------------------------------------
首先，中文是一个大语种，有其自身的特定、大量的应用。

    如中文使用人数近14亿，是联合国官方语言之一，产业界有大量的的朋友在做中文的任务。
    中文是象形文字，有文字图形；字与字之间没有分隔符，不同的分词(分字或词)会影响下游任务。

其次，相对于英文的数据集，中文的公开可用的数据集还比较少。
     
     很多数据集是非公开的或缺失基准测评的；多数的论文描述的模型是在英文数据集上做的测试和评估，那么对于中文效果如何？不得而知。

再次，语言理解发展到当前阶段，预训练模型极大的促进了自然语言理解。

     不同的预训练模型相继产生，但不少最先进(state of the art)的模型，并没有官方的中文的版本，也没有对这些预训练模型在不同任务上的公开测试，
     导致技术的发展和应用还有不少距离，或者说技术应用上的滞后。

那么，如果有一个中文任务的基准测试，包含一批大众能广泛使用和测评的数据集、适用中文任务的特点、能紧跟当前世界技术的发展，
     
     能缓解当前中文任务的一些问题，并促进相关应用的发展。

中文任务的基准测试-内容体系 Contents
--------------------------------------------------------------------
Language Understanding Evaluation benchmark for Chinese(ChineseGLUE) got ideas from GLUE, which is a collection of 

resources for training, evaluating, and analyzing natural language understanding systems. ChineseGLUE consists of: 

##### 1）中文任务的基准测试，覆盖多个不同程度的语言任务 
  
  A benchmark of several sentence or sentence pair language understanding tasks. 

 Currently the datasets used in these tasks are come from public. We will include datasets with private test set before
 
 the end of 2019.

##### 2）公开的排行榜 
  
  A public leaderboard for tracking performance. You will able to submit your prediction files on these tasks,

each task will be evaluated and scored, a final score will also be available.

##### 3）基线模型，包含开始的代码、预训练模型 
  
  baselines for ChineseGLUE tasks. baselines will be available in TensorFlow,PyTorch,Keras and PaddlePaddle.

##### 4）语料库，用于语言建模、预训练或生成型任务 

   A huge amount of raw corpus for pre-train or language modeling research purpose. It will contains around 10G raw corpus in 2019; 
   
   In the first half year of 2020, it will include at least 30G raw corpus; By the end of 2020, we will include enough
   
   raw corpus, such as 100G, so big enough that you will need no more raw corpus for general purpose language modeling.

   You can use it for general purpose or domain adaption, or even for text generating. when you use for domain adaption, 
   you will able to select corpus you are interested in.

数据集介绍与下载
--------------------------------------------------------------------
##### 1. LCQMC 口语化描述的语义相似度任务
输入是两个句子，输出是0或1。其中0代表语义不相似，1代表语义相似。

        数据量：训练集(238,766)，验证集(8,802)，测试集(12,500)
        例子： 
         1.聊天室都有哪些好的 [分隔符] 聊天室哪个好 [分隔符] 1
         2.飞行员没钱买房怎么办？ [分隔符] 父母没钱买房子 [分隔符] 0

##### 2. XNLI 语言推断任务
跨语言理解的数据集，给定一个前提和假设，判断这个假设与前提是否具有蕴涵、对立、中性关系。
                
        数据量：训练集(392,703)，验证集(？)，测试集(？)
        例子： 
         1.从 概念 上 看 , 奶油 收入 有 两 个 基本 方面 产品 和 地理 .[分隔符] 产品 和 地理 是 什么 使 奶油 抹 霜 工作 . [分隔符]	neutral
         2.我们 的 一个 号码 会 非常 详细 地 执行 你 的 指示 [分隔符] 我 团队 的 一个 成员 将 非常 精确 地 执行 你 的 命令	[分隔符] entailment
        
        原始的XNLI覆盖15种语言（含低资源语言）。我们选取其中的中文，并将做格式转换，使得非常容易进入训练和测试阶段。


##### 3.TNEWS 今日头条中文新闻（短文本）分类
        
        数据量：训练集(266,000)，验证集(57,000)，测试集(57,000)
        例子：
        6552431613437805063_!_102_!_news_entertainment_!_谢娜为李浩菲澄清网络谣言，之后她的两个行为给自己加分_!_佟丽娅,网络谣言,快乐大本营,李浩菲,谢娜,观众们
        每行为一条数据，以_!_分割的个字段，从前往后分别是 新闻ID，分类code，分类名称，新闻字符串（仅含标题），新闻关键词
       
##### 4.INEWS 互联网情感分析任务
        
        数据量：训练集(5,356)，验证集(1,000)，测试集(1,000)     
        例子：
        1_!_00005a3efe934a19adc0b69b05faeae7_!_九江办好人民满意教育_!_近3年来，九江市紧紧围绕“人本教育、公平教育、优质教育、幸福教育”的目标，努力办好人民满意教育，促进了义务教育均衡发展，农村贫困地区办学条件改善。目前，该市特色教育学校有70所 ......
        每行为一条数据，以_!_分割的个字段，从前往后分别是情感类别，数据id，新闻标题，新闻内容

##### 5. 更多数据集添加中，Comming soon!

更多数据集添加中，目标是8个覆盖不同任务的有代表性的数据集；如果你有定义良好的数据集，请与我们取得联系。

##### 数据集下载 <a href="https://storage.googleapis.com/chineseglue/chineseGLUEdatasets.v0.0.1.zip">整体下载</a>

或使用命令：

    wget https://storage.googleapis.com/chineseglue/chineseGLUEdatasets.v0.0.1.zip

中文任务基准测评(chineseGLUE)-排行榜
---------------------------------------------------------------------
#####  排行榜会定期更新，并迅速扩大可公开使用和测评的数据集数量

| 模型 | TNEWS | LCQMC | XNLI | INEWS |AVG | 参数量
| :----:| :----: | :----: | :----: |:----: |:----: |:----: |
| <a href="https://github.com/google-research/bert">BERT-base</a>	| 89.78 	| 86.9 	|77.8 | 82.7 | 84.30 | 108M |
| <a href="https://github.com/ymcui/Chinese-BERT-wwm">BERT-wwm-ext-base</a> |89.81   | ***87.3***  | 78.7	| 83.46|84.82  |108M |
| <a href="https://github.com/PaddlePaddle/ERNIE">ERNIE-base</a>	|89.83  	|87.2 | 78.6| ***85.14*** | 85.19  | 108M|
| <a href="https://github.com/brightmart/roberta_zh">RoBERTa-large</a>	|***89.91***  | 87.2  |***79.9***	 | 84.0| ***85.25*** | 334M |
| <a href="https://github.com/ymcui/Chinese-PreTrained-XLNet">XLNet-mid</a>	| 86.26 | 85.98  |78.7 |84.0| 83.74 | 209M |
<<<<<<< HEAD
| <a href="https://github.com/brightmart/albert_zh">ALBERT-xlarge</a> |	88.3 |	***87.7*** | 74.0? |82.40 |  83.10 | 59M |
| <a href="https://github.com/ymcui/Chinese-BERT-wwm">RoBERTa-wwm-ext</a> |	89.64 |	86.65 | 78.3 |81.58 |  84.04 | 108M |
=======
| <a href="https://github.com/brightmart/albert_zh">ALBERT-xlarge</a> |	88.3 |	86.76 | 74.0? |82.40 |  82.87 | 59M |
>>>>>>> 6b585660

Notice: ERNIE2.0 is not evaluated as it is not available to the public

#### ---各任务对比---

#### TNEWS 短文本分类：

| 模型 | 开发集（dev) | 测试集（test) | 训练参数 |
| :----:| :----: | :----: | :----: |
| ALBERT-xlarge | 88.30	 | 88.30	|batch_size=32, length=128, epoch=3 |
| BERT-base	| 89.80	| 89.78	| batch_size=32, length=128, epoch=3 |
| BERT-wwm-ext-base | 89.88 | 89.81 |	batch_size=32, length=128, epoch=3 |
| ERNIE-base	| 89.77	|89.83 | batch_size=32, length=128, epoch=3 |
| RoBERTa-large	|***90.00*** | ***89.91*** |	batch_size=16, length=128, epoch=3 |
| XLNet-mid	|86.14 | 86.26 |	batch_size=32, length=128, epoch=3 | 
| RoBERTa-wwm-ext |89.75 | 89.64 |	batch_size=32, length=128, epoch=3 | 

#### XNLI 自然语言推理：
    
| 模型 | 开发集（dev) | 测试集（test) | 训练参数 |
| :----:| :----: | :----: | :----: |
| ALBERT-xlarge |	74.0? |	74.0? |batch_size=64, length=128, epoch=2 |
| BERT-base	| 77.80	| 77.80	| batch_size=64, length=128, epoch=2 |
| BERT-wwm-ext-base | 79.4 | 78.7 |	batch_size=64, length=128, epoch=2 |
| ERNIE-base	| 79.7	|78.6 | batch_size=64, length=128, epoch=2 |
| RoBERTa-large	|***80.2*** |***79.9*** |	batch_size=64, length=128, epoch=2 |
| XLNet-mid	|79.2 | 78.7 |	batch_size=64, length=128, epoch=2 | 
| RoBERTa-wwm-ext	|78.9 | 78.3 |	batch_size=64, length=128, epoch=2 | 

注：ALBERT-xlarge，在XNLI任务上训练暂时还存在有问题

#### LCQMC 口语化描述的语义相似度匹配：
    
| 模型 | 开发集（dev) | 测试集（test) | 训练参数 |
| :----:| :----: | :----: | :----: |
| ALBERT-xlarge | 89.00	 | 86.76	|batch_size=64, length=128, epoch=3 |
| BERT-base	| 89.4 	| 86.9 	| batch_size=64, length=128, epoch=3 |
| BERT-wwm-ext-base |89.1   | ***87.3*** |	batch_size=64, length=128, epoch=3 |
| ERNIE-base	| 89.8 	| 87.2 | batch_size=64, length=128, epoch=3|
| RoBERTa-large	|***89.9***  | 87.2|	batch_size=64, length=128, epoch=3 |
| XLNet-mid	| 86.14 | 85.98 |	batch_size=64, length=128, epoch=3 | 
| RoBERTa-wwm-ext	| 88.85 | 86.65 |	batch_size=64, length=128, epoch=3 | 
    
    
#### INEWS 互联网情感分析：
    
| 模型 | 开发集（dev) | 测试集（test) | 训练参数 |
| :----:| :----: | :----: | :----: |
| ALBERT-xlarge |	81.80 | 82.40	|batch_size=8, length=512, epoch=3 |
| BERT-base	| 81.29	| 82.70	| batch_size=16, length=512, epoch=3 |
| BERT-wwm-ext-base | 81.93 | 83.46 |	batch_size=16, length=512, epoch=3 |
| ERNIE-base	| ***84.50***	|***85.14*** | batch_size=16, length=512, epoch=3 |
| RoBERTa-large	|81.90 | 84.00 |	batch_size=4, length=512, epoch=3 |
| XLNet-mid	|82.00 | 84.00 |	batch_size=8, length=512, epoch=3 | 
| RoBERTa-wwm-ext	|81.97 | 81.58 |	batch_size=16, length=512, epoch=3 | 
    
基线模型-代码 start codes for baselines 
---------------------------------------------------------------------

1. 数据集整体下载，解压到glue文件夹里  
  ```cd glue ```  
  ```wget https://storage.googleapis.com/chineseglue/chineseGLUEdatasets.v0.0.1.zip```

   注：lcqmc数据集，请从<a href="http://icrc.hitsz.edu.cn/info/1037/1146.htm">这里</a>申请或搜索网络

2. 训练模型  
    
    ```a.将预训练模型下载解压到对应的模型中prev_trained_model文件夹里。``` 
         ```以bert和albert为例子：```
            
         ``` a1. albert  ``` 
         ```https://github.com/brightmart/albert_zh ```  
         ```a1. bert  ``` 
         ```https://github.com/google-research/bert ```    
        
     ```b.修改run_classifier.sh指定模型路径  ``` 
    
     ```c.运行各个模型文件夹下的run_classifier.sh即可 ```  
       ```sh run_classifier.sh```

3. 详见：<a href="https://github.com/chineseGLUE/chineseGLUE/tree/master/baselines">基准模型-模型训练</a>

#### 开放测评提交入口（建设中）：<a href="http://106.13.187.75:8003">我要提交</a>

<img src="https://github.com/chineseGLUE/chineseGLUE/blob/master/resources/img/chineseGLUE_landing.jpeg"  width="80%" height="40%" />


语料库：语言建模、预训练或生成型任务
---------------------------------------------------------------------
可用于语言建模、预训练或生成型任务等，数据量超过10G，主要部分来自于<a href="https://github.com/brightmart/nlp_chinese_corpus">nlp_chinese_corpus项目</a>

当前语料库按照【预训练格式】处理，内含有多个文件夹；每个文件夹有许多不超过4M大小的小文件，文件格式符合预训练格式：每句话一行，文档间空行隔开。

包含如下子语料库（总共14G语料）：

1、新闻语料: 8G语料，分成两个上下两部分，总共有2000个小文件。

2、社区互动语料：3G语料，包含3G文本，总共有900多个小文件。

3、维基百科：1.1G左右文本，包含300左右小文件。

4、评论数据：2.3G左右文本，含有811个小文件，合并<a href="https://github.com/InsaneLife/ChineseNLPCorpus">ChineseNLPCorpus</a>的多个评论数据，清洗、格式转换、拆分成小文件。

这些语料，你可以通过上面这两个项目，清洗数据并做格式转换获得；

你也可以通过邮件申请（chineseGLUE#163.com）获得单个项目的语料，告知单位或学校、姓名、语料用途；

如需获得ChineseGLUE项目下的所有语料，需成为ChineseGLUE组织成员，并完成一个（小）任务。

成为ChineseGLUE组织的创始成员
---------------------------------------------------------------------
##### 你将可以：

1、成功中国第一个中文任务基准测评的创始会员

2、能与其他专业人士共同贡献力量，促进中文自然语言处理事业的发展

3、参与部分工作后，获得已经清洗并预训练的后的、与英文wiki & bookCorpus同等量级、大规模的预训练语料，用于研究目的。

4、优先使用state of the art的中文预训练模型，包括各种体验版或未公开版本

##### 如何参与：

发送邮件 chineseGLUE#163.com，简要介绍你自己、背景、工作或研究方向、你的组织、在哪方面可以为社区贡献力量，我们评估后会与你取得联系你。

任务清单 TODO LIST
---------------------------------------------------------------------
1、搜集、挖掘1个有代表性的数据集，一般为分类或句子对任务 (需要额外5个数据集)

2、阅读理解任务转化成句子对任务（如线索与问题或答案），并做测评，数据应拆分成训练、验证和测试集。

3、基线模型baselises在特定任务模型的训练、预测的方法和脚本(支持PyTorch、Keras)；

4、对当前主流模型（如bert/bert_wwm_ext/roberta/albert/ernie/ernie2.0等），结合ChineseGLUE的数据集，做准确率测试。
   
   如： XLNet-mid在LCQMC数据集上做测试

5、是否还有没有参与测评的模型？

##### 其他
6、排行榜landing页

7、介绍中文语言理解测评基准(ChineseGLUE)

8、测评系统主要功能开发

Timeline 时间计划:
---------------------------------------------------------------------
2019-10-20 to 2019-12-31: beta version of ChineseGLUE

2020.1.1 to 2020-12-31: official version of ChineseGLUE

2021.1.1 to 2021-12-31: super version of ChineseGLUE

Contribution 贡献你的力量，从今天开始
---------------------------------------------------------------------

Share your data set with community or make a contribution today! Just send email to chineseGLUE#163.com, 

or join QQ group: 836811304

Reference:
---------------------------------------------------------------------
1、<a href="https://openreview.net/pdf?id=rJ4km2R5t7">GLUE: A Multi-Task Benchmark and Analysis Platform for Natural Language Understanding</a>

2、<a href="https://w4ngatang.github.io/static/papers/superglue.pdf">SuperGLUE: A Stickier Benchmark for General-Purpose Language Understanding Systems</a>

3、<a href="https://www.aclweb.org/anthology/C18-1166.pdf">LCQMC: A Large-scale Chinese Question Matching Corpus</a>

4、<a href="https://arxiv.org/pdf/1809.05053.pdf">XNLI: Evaluating Cross-lingual Sentence Representations</a>

5、<a href="https://github.com/fate233/toutiao-text-classfication-dataset">TNES: toutiao-text-classfication-dataset</a>

6、<a href="https://github.com/brightmart/nlp_chinese_corpus">nlp_chinese_corpus: 大规模中文自然语言处理语料 Large Scale Chinese Corpus for NLP</a>

7、<a href="https://github.com/InsaneLife/ChineseNLPCorpus">ChineseNLPCorpus</a><|MERGE_RESOLUTION|>--- conflicted
+++ resolved
@@ -126,12 +126,8 @@
 | <a href="https://github.com/PaddlePaddle/ERNIE">ERNIE-base</a>	|89.83  	|87.2 | 78.6| ***85.14*** | 85.19  | 108M|
 | <a href="https://github.com/brightmart/roberta_zh">RoBERTa-large</a>	|***89.91***  | 87.2  |***79.9***	 | 84.0| ***85.25*** | 334M |
 | <a href="https://github.com/ymcui/Chinese-PreTrained-XLNet">XLNet-mid</a>	| 86.26 | 85.98  |78.7 |84.0| 83.74 | 209M |
-<<<<<<< HEAD
-| <a href="https://github.com/brightmart/albert_zh">ALBERT-xlarge</a> |	88.3 |	***87.7*** | 74.0? |82.40 |  83.10 | 59M |
+| <a href="https://github.com/brightmart/albert_zh">ALBERT-xlarge</a> |	88.3 |	86.76 | 74.0? |82.40 |  82.87 | 59M |
 | <a href="https://github.com/ymcui/Chinese-BERT-wwm">RoBERTa-wwm-ext</a> |	89.64 |	86.65 | 78.3 |81.58 |  84.04 | 108M |
-=======
-| <a href="https://github.com/brightmart/albert_zh">ALBERT-xlarge</a> |	88.3 |	86.76 | 74.0? |82.40 |  82.87 | 59M |
->>>>>>> 6b585660
 
 Notice: ERNIE2.0 is not evaluated as it is not available to the public
 
