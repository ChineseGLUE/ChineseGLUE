--- conflicted
+++ resolved
@@ -112,19 +112,6 @@
     
     | 模型 | 开发集（dev) | 测试集（test) |  训练参数 |
     | :----:| :----: | :----: | :----: |
-<<<<<<< HEAD
-    | BERT-base |F1:85.48 EM:64.77 | - | batch=32, length=512, epoch=2 lr=3e-5 warmup=0.1 |
-    | BERT-wwm-ext-base |F1:86.68 EM:66.96 |F1:87.70 EM:71.40|  batch=32, length=512, epoch=2 lr=3e-5 warmup=0.1 |
-    | ERNIE-base    |F1:87.30 EM:66.89 | - | batch=32, length=512, epoch=2 lr=3e-5 warmup=0.1 |
-    | ALBERT-large  | F1:87.86 EM:67.75 |-| epoch3, batch=32, length=512, lr=2e-5, warmup=0.05 |
-    | ALBERT-xlarge | F1:88.66 EM:68.90 |-| epoch3, batch=32, length=512, lr=2e-5, warmup=0.1 |
-    | ALBERT-tiny   | F1:73.95 EM:48.31 |-| epoch3, batch=32, length=512, lr=2e-4, warmup=0.1 |
-    | RoBERTa-middle    | F1:86.84 EM:67.19 |-| epoch2, batch=32, length=512, lr=3e-5, warmup=0.1 |
-    | RoBERTa-large | F1:88.61 EM:69.94 |-| epoch2, batch=32, length=256, lr=3e-5, warmup=0.1 |
-    | xlnet-mid |F1:85.63 EM:65.31 | F1:89.20 EM:69.30 | epoch2, batch=32, length=512, lr=3e-5, warmup=0.1 | 
-    | RoBERTa-wwm-ext   |F1:87.28 EM:67.89 | F1:89.40 EM:72.60 | epoch2, batch=32, length=512, lr=3e-5, warmup=0.1 | 
-    | RoBERTa-wwm-large-ext |***F1:89.42 EM:70.59*** | ***F1:90.60 EM:74.20*** | epoch2, batch=32, length=512, lr=2.5e-5, warmup=0.1 | 
-=======
     | BERT-base	|F1:85.48 EM:64.77 | F1:87.17 EM:69.72 | batch=32, length=512, epoch=2 lr=3e-5 warmup=0.1 |
     | BERT-wwm-ext-base	|F1:86.68 EM:66.96 |F1:88.78 EM:73.23|	batch=32, length=512, epoch=2 lr=3e-5 warmup=0.1 |
     | ERNIE-base	|F1:87.30 EM:66.89 | F1:89.62 EM:73.32 | batch=32, length=512, epoch=2 lr=3e-5 warmup=0.1 |
@@ -135,7 +122,6 @@
     | xlnet-mid	|F1:85.63 EM:65.31 | F1:86.09 EM:66.51 | epoch2, batch=32, length=512, lr=3e-5, warmup=0.1 |
     | RoBERTa-wwm-ext	|F1:87.28 EM:67.89 | F1:89.74 EM:73.89 | epoch2, batch=32, length=512, lr=3e-5, warmup=0.1 |
     | RoBERTa-wwm-large-ext	|***F1:89.42 EM:70.59*** | ***F1:91.56 EM:76.58*** | epoch2, batch=32, length=512, lr=2.5e-5, warmup=0.1 |
->>>>>>> d05381e2
 
     7. BQ 智能客服问句匹配 (Accuracy)
 
@@ -178,4 +164,4 @@
     | XLNet-mid     | - | 94.52 |   batch_size=16, length=128, epoch=3 |
     | RoBERTa-wwm-ext       | 95.59 | 95.52 |       batch_size=16, length=256, epoch=3 |
     | RoBERTa-wwm-large-ext | ***96.10*** | ***95.93*** |    batch_size=32, length=512, epoch=8 |
-    
+    